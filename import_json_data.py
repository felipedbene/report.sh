--- conflicted
+++ resolved
@@ -1,126 +1,3 @@
-<<<<<<< HEAD
-import boto3
-import json
-import os
-from gremlin_python.process.traversal import T
-from gremlin_python.structure.graph import Graph
-from neptune_utils import get_neptune_auth_headers, BATCH_SIZE, debug_log, S3_BUCKET, clear_neptune_database
-from neptune_connection import create_neptune_connection
-
-def load_json_from_s3():
-    """Load graph data from S3 bucket"""
-    try:
-        debug_log("Loading data from S3...")
-        s3 = boto3.client('s3')
-        vertices = []
-        edges = []
-
-        # Load vertices
-        vertices_obj = s3.get_object(Bucket=S3_BUCKET, Key='graph_data/vertices.json')
-        vertices_data = json.loads(vertices_obj['Body'].read().decode('utf-8'))
-        vertices.extend(vertices_data)
-
-        # Load edges
-        edges_obj = s3.get_object(Bucket=S3_BUCKET, Key='graph_data/edges.json')
-        edges_data = json.loads(edges_obj['Body'].read().decode('utf-8'))
-        edges.extend(edges_data)
-        
-        debug_log(f"Loaded {len(vertices)} vertices and {len(edges)} edges from S3")
-        return vertices, edges
-    except Exception as e:
-        debug_log(f"Error loading data from S3: {str(e)}")
-        raise
-
-def load_vertices_batch(conn, vertices):
-    """Load vertices with proper error handling"""
-    try:
-        debug_log("Loading vertices...")
-        for vertex in vertices:
-            try:
-                # Use a different approach that avoids traversers attribute
-                query = f"g.addV('{vertex['label']}').property('id', '{vertex['id']}')"
-                future = conn.submitAsync(query)
-                # Just wait for completion without accessing traversers
-                future.result()
-                
-                # Add properties
-                for k, v in vertex['properties'].items():
-                    # Escape string values with quotes
-                    if isinstance(v, str):
-                        value_str = f"'{v}'"
-                    else:
-                        value_str = str(v)
-                    prop_query = f"g.V('{vertex['id']}').property('{k}', {value_str})"
-                    future = conn.submitAsync(prop_query)
-                    # Just wait for completion without accessing traversers
-                    future.result()
-                        
-                debug_log(f"Successfully loaded vertex {vertex['id']}")
-            except Exception as e:
-                debug_log(f"Error loading vertex {vertex['id']}: {str(e)}")
-                continue
-    except Exception as e:
-        debug_log(f"Error in vertex loading batch: {str(e)}")
-        raise
-
-def load_edges_batch(conn, edges, batch_size=BATCH_SIZE):
-    """Load edges with proper relationship handling"""
-    debug_log("Loading edges...")
-    successful = 0
-    failed = 0
-    current_batch = []
-
-    try:
-        for edge in edges:
-            current_batch.append(edge)
-            if len(current_batch) >= batch_size:
-                successful_batch, failed_batch = process_edge_batch(conn, current_batch)
-                successful += successful_batch
-                failed += failed_batch
-                current_batch = []
-
-        if current_batch:
-            successful_batch, failed_batch = process_edge_batch(conn, current_batch)
-            successful += successful_batch
-            failed += failed_batch
-
-        debug_log(f"Edge loading complete. Successful: {successful}, Failed: {failed}")
-    except Exception as e:
-        debug_log(f"Error in edge loading: {str(e)}")
-        raise
-
-def process_edge_batch(conn, batch):
-    """Process a batch of edges using direct connection"""
-    debug_log(f"Processing batch of {len(batch)} edges")
-    successful = 0
-    failed = 0
-
-    try:
-        for edge in batch:
-            try:
-                # Use direct connection with submitAsync
-                query = f"g.V('{edge['from_vertex']}').addE('{edge['label']}').to(g.V('{edge['to_vertex']}'))"
-                future = conn.submitAsync(query)
-                # Just wait for completion without accessing traversers
-                future.result()
-                
-                # Add edge properties if any
-                if 'properties' in edge and edge['properties']:
-                    for k, v in edge['properties'].items():
-                        # Escape string values with quotes
-                        if isinstance(v, str):
-                            value_str = f"'{v}'"
-                        else:
-                            value_str = str(v)
-                        
-                        # Query to add property to the edge
-                        prop_query = f"g.E().hasLabel('{edge['label']}').where(" + \
-                                    f"__.outV().hasId('{edge['from_vertex']}').and_().inV().hasId('{edge['to_vertex']}'))" + \
-                                    f".property('{k}', {value_str})"
-                        future = conn.submitAsync(prop_query)
-                        # Just wait for completion without accessing traversers
-                        future.result()
-=======
 import os
 import json
 import boto3
@@ -391,7 +268,6 @@
                         .to(__.V().has('PermissionSet', 'arn', to_clean))\
                         .property('timestamp', edge['properties']['timestamp'])\
                         .next()
->>>>>>> 40296da3
                 
                 processed_edges.add(edge_key)
                 successful += 1
@@ -399,62 +275,6 @@
             except Exception as e:
                 debug_log(f"Error adding edge from {edge['from_vertex']} to {edge['to_vertex']}: {str(e)}")
                 failed += 1
-<<<<<<< HEAD
-                continue
-    except Exception as e:
-        debug_log(f"Batch processing error: {str(e)}")
-        raise
-
-    return successful, failed
-
-def main():
-    """Main execution function"""
-    try:
-        vertices, edges = load_json_from_s3()
-        conn = create_neptune_connection()
-        
-        # Check if connection was successfully created
-        if conn is None:
-            debug_log("Failed to create Neptune connection - connection object is None")
-            raise ConnectionError("Failed to establish Neptune database connection")
-            
-        g = Graph().traversal().withRemote(conn)
-        
-        # Clear database before importing new data
-        try:
-            debug_log("Attempting to clear database...")
-            from neptune_utils import safe_clear_neptune_database
-            safe_clear_neptune_database(g)
-        except Exception as clear_error:
-            debug_log(f"Error during safe clear: {str(clear_error)}")
-            # Try alternate approach using the connection directly
-            try:
-                debug_log("Trying direct connection approach...")
-                if conn is not None:
-                    future = conn.submitAsync("g.V().drop()")
-                    # Just wait for completion without accessing traversers
-                    future.result()
-                    debug_log("Successfully cleared database using direct connection")
-                else:
-                    debug_log("Cannot clear database - connection object is None")
-                    raise ConnectionError("Neptune connection is None")
-            except Exception as conn_error:
-                debug_log(f"Failed to clear database: {str(conn_error)}")
-                raise
-
-        # Use the connection directly for both vertex and edge loading
-        load_vertices_batch(conn, vertices)
-        load_edges_batch(conn, edges)
-
-    except Exception as e:
-        debug_log(f"Error in main execution: {str(e)}")
-        raise
-    finally:
-        if 'conn' in locals():
-            conn.close()
-
-if __name__ == '__main__':
-=======
                 if error_logger:
                     error_logger.log_error(f"Error in edge ({label}):", {
                         "edge": edge,
@@ -522,5 +342,4 @@
             print("\nConnection closed")
 
 if __name__ == "__main__":
->>>>>>> 40296da3
     main()